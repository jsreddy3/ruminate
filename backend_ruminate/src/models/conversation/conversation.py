--- conflicted
+++ resolved
@@ -24,12 +24,8 @@
     is_demo: bool = False
     root_message_id: Optional[str] = None
     included_pages: Dict[str, str] = Field(default_factory=dict)  # Maps page_number -> message_id
-<<<<<<< HEAD
-    
-=======
     active_thread_ids: List[str] = Field(default_factory=list)  # Ordered list of message IDs in the active thread
 
->>>>>>> d23852a5
     # New fields for rabbithole support
     type: ConversationType = ConversationType.DOCUMENT
     source_block_id: Optional[str] = None  # Block ID that contains the highlighted text
@@ -68,12 +64,8 @@
     is_demo = Column(Boolean, default=False)
     root_message_id = Column(String, nullable=True)
     included_pages = Column(JSON, nullable=True)  # Store as JSON serialized dict
-<<<<<<< HEAD
-    
-=======
     active_thread_ids = Column(JSON, nullable=True)  # Store as JSON serialized list of message IDs
 
->>>>>>> d23852a5
     # New columns for rabbithole support
     type = Column(String, default=ConversationType.DOCUMENT.value)
     source_block_id = Column(String, nullable=True, index=True)

--- conflicted
+++ resolved
@@ -17,17 +17,13 @@
         self.conversation_repo = conversation_repository
         self.document_repo = document_repository
     
-<<<<<<< HEAD
     def _strip_html(self, html_content: Optional[str]) -> str:
         """Simple text extraction from HTML content"""
         if not html_content:
             return ""
         return re.sub(r'<[^>]+>', ' ', html_content).strip()
     
-    async def build_message_context(self, conversation_id: str, new_message: Message) -> List[Message]:
-=======
     async def build_message_context(self, conversation_id: str, new_message: Message, active_thread_ids: List[str]) -> List[Message]:
->>>>>>> d23852a5
         """Build context for LLM by getting the active thread of messages"""
         all_messages = await self.conversation_repo.get_messages(conversation_id)
         messages_by_id = {msg.id: msg for msg in all_messages}

import React, { useState, useEffect, useRef, useCallback } from 'react';
import TextContent from './TextContentFile';
import TextWithMath from './TextWithMath';
import TextSelectionTooltip from './TooltipManager/TextSelectionTooltip';
import DefinitionPopup from './TooltipManager/DefinitionPopup';
import AnnotationEditor from './TooltipManager/AnnotationEditor';
import { RabbitholeHighlight } from '../../../../services/rabbithole';
import SelectionManager from './SelectionManager';
import ReactRabbitholeHighlight from './HighlightOverlay/RabbitholeHighlight';
import ReactDefinitionHighlight from './HighlightOverlay/DefinitionHighlight';
import ReactAnnotationHighlight from './HighlightOverlay/AnnotationHighlight';
import { useAnnotations } from '../../../../hooks/useAnnotations';
import { useDefinitions } from '../../../../hooks/useDefinitions';
import { createPortal } from 'react-dom';

interface TextRendererProps {
  htmlContent: string;
  blockType: string;
  blockId: string;
  documentId: string;
  metadata?: {
    definitions?: {
      [key: string]: {
        term: string;
        definition: string;
        text_start_offset: number;
        text_end_offset: number;
        created_at: string;
      };
    };
    annotations?: {
      [key: string]: {
        id: string;
        text: string;
        note: string;
        text_start_offset: number;
        text_end_offset: number;
        created_at: string;
        updated_at: string;
      };
    };
    [key: string]: any;
  };
  onAddTextToChat?: (text: string) => void;
  onCreateRabbithole?: (text: string, startOffset: number, endOffset: number) => void;
  onRabbitholeClick?: (
    id: string, 
    text: string, 
    startOffset: number, 
    endOffset: number
  ) => void;
  rabbitholeHighlights?: RabbitholeHighlight[];
  getBlockClassName?: (blockType?: string) => string;
  highlights?: Array<{
    phrase: string;
    insight: string;
  }>;
  onUpdateBlockMetadata?: (blockId: string, newMetadata: any) => void;
  onTextSelectionForOnboarding?: () => void;
  isOnboardingStep5?: boolean;
  isOnboardingStep6?: boolean;
  onCreateChatForOnboarding?: () => void;
  customStyle?: React.CSSProperties;
}

const TextRenderer: React.FC<TextRendererProps> = ({
  htmlContent,
  blockType,
  blockId,
  documentId,
  metadata: initialMetadata,
  onAddTextToChat,
  onCreateRabbithole,
  onRabbitholeClick,
  rabbitholeHighlights = [],
  getBlockClassName,
  onUpdateBlockMetadata,
  onTextSelectionForOnboarding,
  isOnboardingStep5 = false,
  isOnboardingStep6 = false,
  onCreateChatForOnboarding,
  customStyle
}) => {
  // Use metadata directly from props - no local state needed
  const metadata = initialMetadata;
  
  // CRUD hooks for annotations and definitions
  const { saveAnnotation, deleteAnnotation } = useAnnotations({
    documentId,
    blockId,
    onUpdateBlockMetadata
  });
  
  const { saveDefinition } = useDefinitions({
    documentId,
    blockId,
    onUpdateBlockMetadata
  });
  
  const blockRef = useRef<HTMLDivElement>(null);
  const contentRef = useRef<HTMLDivElement>(null);
  
  // State for tooltip handling
  const [tooltipVisible, setTooltipVisible] = useState(false);
  const [tooltipPosition, setTooltipPosition] = useState({ x: 0, y: 0 });
  const [selectedText, setSelectedText] = useState('');
  
  // State for selected text range
  const [selectedRange, setSelectedRange] = useState<{
    text: string,
    startOffset: number,
    endOffset: number
  } | null>(null);
  
  // State for definition popup
  const [definitionVisible, setDefinitionVisible] = useState(false);
  const [definitionWord, setDefinitionWord] = useState('');
  const [definitionPosition, setDefinitionPosition] = useState({ x: 0, y: 0 });
  const [savedDefinition, setSavedDefinition] = useState<string | null>(null);
  const [definitionOffsets, setDefinitionOffsets] = useState<{startOffset: number, endOffset: number} | null>(null);
  const [isDefining, setIsDefining] = useState(false);
  
  // State for annotation editor
  const [annotationVisible, setAnnotationVisible] = useState(false);
  const [annotationPosition, setAnnotationPosition] = useState({ x: 0, y: 0 });
  const [editingAnnotation, setEditingAnnotation] = useState<{
    id: string;
    note: string;
    created_at: string;
    updated_at: string;
  } | null>(null);
  
  
  // Handle text selection
  const handleTextSelected = (
    text: string, 
    position: { x: number, y: number }
  ) => {
    setSelectedText(text);
    setTooltipPosition(position);
    setTooltipVisible(true);
    
    // Trigger onboarding callback if provided (for step 4)
    if (onTextSelectionForOnboarding) {
      onTextSelectionForOnboarding();
    }
    
    // Calculate text offsets for the selected text
    if (contentRef.current) {
      const selection = window.getSelection();
      
      // If we have a selection, try to get the range and offsets
      if (selection && !selection.isCollapsed && selection.rangeCount > 0) {
        const range = selection.getRangeAt(0);
        
        // Find container nodes to calculate offsets
        const preSelectionRange = range.cloneRange();
        preSelectionRange.selectNodeContents(contentRef.current);
        preSelectionRange.setEnd(range.startContainer, range.startOffset);
        const startOffset = preSelectionRange.toString().length;
        
        // Calculate end offset
        const endOffset = startOffset + text.length;
        
        // Save selection range data
        setSelectedRange({
          text,
          startOffset,
          endOffset
        });
      }
    }
  };
  
  
  // Handle adding text to chat
  const handleAddToChat = (text: string) => {
    if (onAddTextToChat) {
      onAddTextToChat(text);
    }
    
    // Only hide tooltip, don't clear selection yet
    setTooltipVisible(false);
  };
  
  // Handle define text action
  const handleDefineText = async (text: string) => {
    
    // Ensure we have the offsets from selectedRange
    if (!selectedRange) {
      console.error('No selected range available for definition');
      return;
    }
    
    setDefinitionWord(text);
    setIsDefining(true);
    // Keep tooltip visible during loading
    
    try {
      // Make API call first, get result
      const result = await saveDefinition(text, selectedRange.startOffset, selectedRange.endOffset, metadata);
      
      // Now open popup with the result (no further fetching)
      setSavedDefinition(result.definition);
      setDefinitionPosition(tooltipPosition);
      setDefinitionVisible(true);
      setTooltipVisible(false);
    } catch (error) {
      console.error('Error fetching definition:', error);
      // Could show error state here
    } finally {
      setIsDefining(false);
    }
  };

  // Handle creating a rabbithole conversation
  const handleCreateRabbithole = (text: string, startOffset: number, endOffset: number) => {
    if (onCreateRabbithole) {
      // Use the actual selection range data if available, otherwise use provided offsets
      if (selectedRange) {
        onCreateRabbithole(selectedRange.text, selectedRange.startOffset, selectedRange.endOffset);
      } else {
        onCreateRabbithole(text, startOffset, endOffset);
      }
    } else {
      console.log('⚠️ No onCreateRabbithole function available');
    }
    setTooltipVisible(false);
  };
  
  // Handle rabbithole highlight click
  const handleRabbitholeClick = useCallback((
    id: string, 
    text: string, 
    startOffset: number, 
    endOffset: number
  ) => {
    if (onRabbitholeClick) {
      onRabbitholeClick(id, text, startOffset, endOffset);
    }
  }, [onRabbitholeClick]);
  
  // Handle saved definition click (from highlight)
  const handleSavedDefinitionClick = useCallback((term: string, definition: string, startOffset: number, endOffset: number, event: React.MouseEvent) => {
    setDefinitionWord(term);
    setSavedDefinition(definition);
    setDefinitionOffsets({ startOffset, endOffset });
    // Position at mouse position
    const mousePos = { x: event.clientX, y: event.clientY };
    setDefinitionPosition(mousePos);
    setDefinitionVisible(true);
  }, []);
  
  // Handle when a new definition is saved (no-op since we already handled it)
  const handleDefinitionSaved = () => {
    // No-op: We already made the API call and updated metadata in handleDefineText
    // This callback exists for DefinitionPopup compatibility but does nothing
  };

  // Handle annotation text action (from tooltip)
  const handleAnnotateText = (text: string) => {
    
    // Ensure we have the offsets from selectedRange
    if (!selectedRange) {
      console.error('No selected range available for annotation');
      return;
    }
    
    setEditingAnnotation(null); // Clear any existing annotation
    setAnnotationPosition(tooltipPosition);
    setAnnotationVisible(true);
    setTooltipVisible(false);
  };

  // Handle annotation click (from highlight)
  const handleAnnotationClick = useCallback((annotation: any, event: React.MouseEvent) => {
    
    // Set up the selectedRange based on the annotation's stored offsets
    setSelectedRange({
      text: annotation.text,
      startOffset: annotation.text_start_offset,
      endOffset: annotation.text_end_offset
    });
    
    setEditingAnnotation({
      id: annotation.id,
      note: annotation.note,
      created_at: annotation.created_at,
      updated_at: annotation.updated_at
    });
    // Position at mouse position
    const mousePos = { x: event.clientX, y: event.clientY };
    setAnnotationPosition(mousePos);
    setAnnotationVisible(true);
  }, []);

  // Handle annotation save
  const handleAnnotationSave = async (note: string) => {
    if (!selectedRange) {
      console.error('No selected range available for annotation save');
      return;
    }

    try {
      await saveAnnotation(
        selectedRange.text,
        note,
        selectedRange.startOffset,
        selectedRange.endOffset,
        metadata
      );
    } catch (error) {
      console.error('Failed to save annotation:', error);
      throw error; // Let the component handle the error
    }
  };

  // Handle annotation delete
  const handleAnnotationDelete = async () => {
    if (!selectedRange) {
      console.error('No selected range available for annotation delete');
      return;
    }

    try {
      await deleteAnnotation(
        selectedRange.text,
        selectedRange.startOffset,
        selectedRange.endOffset,
        metadata
      );
    } catch (error) {
      console.error('Failed to delete annotation:', error);
      throw error; // Let the component handle the error
    }
  };
  
  // Handle clicks outside of tooltips to close them
  const handleClick = (e: React.MouseEvent) => {
    // If clicking on the content (not a highlight), close tooltips
    if ((e.target as HTMLElement).closest('.rabbithole-highlight, .definition-highlight, .annotation-highlight')) {
      // Don't close tooltips if clicking a highlight
      return;
    }
    
    // Don't clear selection if annotation editor is open
    if (annotationVisible) {
      return;
    }
    
    // Close tooltips
    setTooltipVisible(false);
    setDefinitionVisible(false);
    setAnnotationVisible(false);
  };
  
<<<<<<< HEAD
  console.log('🎯 TextRenderer: isOnboardingStep5 =', isOnboardingStep5, 'isOnboardingStep6 =', isOnboardingStep6, 'hasOnCreateRabbithole =', !!onCreateRabbithole);
  
  // Check if content contains math tags
  const hasMathContent = /<math[^>]*>/.test(htmlContent);
  
=======
>>>>>>> 3354b34b
  return (
    <div ref={blockRef} className="text-renderer relative">
      <SelectionManager 
        onTextSelected={handleTextSelected}
        preventDeselection={isOnboardingStep6}
      >
        <div ref={contentRef} onClick={handleClick}>
          {hasMathContent ? (
            <TextWithMath
              htmlContent={htmlContent}
              blockType={blockType}
              processedContent={htmlContent}
              onClickHighlight={() => {}}
              getBlockClassName={getBlockClassName}
              customStyle={customStyle}
            />
          ) : (
            <TextContent 
              htmlContent={htmlContent}
              blockType={blockType}
              processedContent={htmlContent}
              onClickHighlight={() => {}}
              getBlockClassName={getBlockClassName}
              customStyle={customStyle}
            />
          )}
        </div>
      </SelectionManager>
      
      {/* Annotation highlights overlay (rendered first, lowest z-index) */}
      {metadata?.annotations && (
        <ReactAnnotationHighlight
          contentRef={contentRef as React.RefObject<HTMLElement>}
          annotations={metadata.annotations}
          onAnnotationClick={handleAnnotationClick}
          rabbitholeHighlights={rabbitholeHighlights || []}
          definitions={metadata?.definitions || {}}
        />
      )}

      {/* Definition highlights overlay (rendered before rabbithole so rabbithole is on top) */}
      {metadata?.definitions && (
        <ReactDefinitionHighlight
          contentRef={contentRef as React.RefObject<HTMLElement>}
          definitions={metadata.definitions}
          onDefinitionClick={handleSavedDefinitionClick}
          rabbitholeHighlights={rabbitholeHighlights}
        />
      )}
      
      {/* Rabbithole highlights overlay */}
      <ReactRabbitholeHighlight
        contentRef={contentRef as React.RefObject<HTMLElement>}
        highlights={rabbitholeHighlights}
        onHighlightClick={handleRabbitholeClick}
        definitions={metadata?.definitions}
      />
      
      {/* Text selection tooltip */}
      {tooltipVisible && createPortal(
        <TextSelectionTooltip
          isVisible={true}
          position={tooltipPosition}
          selectedText={selectedText}
          onAddToChat={handleAddToChat}
          onDefine={handleDefineText}
          onCreateRabbithole={handleCreateRabbithole}
          onAnnotate={handleAnnotateText}
          onClose={() => {
            // Don't close during onboarding step 5 or 6
            if (!isOnboardingStep5 && !isOnboardingStep6) {
              setTooltipVisible(false);
            }
          } }
          documentId={documentId} 
          blockId={blockId}
          isDefining={isDefining}
          isOnboardingStep5={isOnboardingStep5}
          isOnboardingStep6={isOnboardingStep6}
          onCreateChatForOnboarding={onCreateChatForOnboarding}
        />,
        document.body
      )}
      
      {definitionVisible && (selectedRange || definitionOffsets) && createPortal(
        <DefinitionPopup
          isVisible={definitionVisible}
          term={definitionWord}
          textStartOffset={definitionOffsets?.startOffset || selectedRange?.startOffset || 0}
          textEndOffset={definitionOffsets?.endOffset || selectedRange?.endOffset || 0}
          position={definitionPosition}
          savedDefinition={savedDefinition || undefined}
          onClose={() => {
            setDefinitionVisible(false);
            setSavedDefinition(null);
            setDefinitionOffsets(null);
          }}
          onDefinitionSaved={handleDefinitionSaved}
          documentId={documentId}
          blockId={blockId}
        />,
        document.body
      )}
      
      {/* Annotation editor */}
      {annotationVisible && selectedRange && createPortal(
        <AnnotationEditor
          isVisible={annotationVisible}
          position={annotationPosition}
          selectedText={selectedRange.text}
          textStartOffset={selectedRange.startOffset}
          textEndOffset={selectedRange.endOffset}
          documentId={documentId}
          blockId={blockId}
          existingAnnotation={editingAnnotation || undefined}
          onClose={() => {
            setAnnotationVisible(false);
            setEditingAnnotation(null);
          }}
          onSave={handleAnnotationSave}
          onDelete={editingAnnotation ? handleAnnotationDelete : undefined}
        />,
        document.body
      )}
    </div>
  );
};

export default TextRenderer;<|MERGE_RESOLUTION|>--- conflicted
+++ resolved
@@ -354,14 +354,11 @@
     setAnnotationVisible(false);
   };
   
-<<<<<<< HEAD
   console.log('🎯 TextRenderer: isOnboardingStep5 =', isOnboardingStep5, 'isOnboardingStep6 =', isOnboardingStep6, 'hasOnCreateRabbithole =', !!onCreateRabbithole);
   
   // Check if content contains math tags
   const hasMathContent = /<math[^>]*>/.test(htmlContent);
   
-=======
->>>>>>> 3354b34b
   return (
     <div ref={blockRef} className="text-renderer relative">
       <SelectionManager 

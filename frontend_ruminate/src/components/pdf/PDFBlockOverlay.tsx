--- conflicted
+++ resolved
@@ -30,19 +30,8 @@
   onboardingTargetBlockId,
   isOnboardingActive = false
 }: PDFBlockOverlayProps) {
-<<<<<<< HEAD
-  // Filter blocks for current page - memoized to prevent re-renders
-  const filteredBlocks = useMemo(() => {
-    return blocks.filter((b) => {
-      const blockPageNumber = b.page_number ?? 0;
-      // Only show navigable blocks (same filtering as in BlockNavigator)
-      return b.block_type !== "Page" && blockPageNumber === pageIndex && isBlockNavigable(b);
-    });
-  }, [blocks, pageIndex]);
-=======
   // Blocks are now pre-filtered by the parent component
   const filteredBlocks = blocks;
->>>>>>> 91b71270
 
   // State to track onboarding target block rectangle
   const [targetBlockRect, setTargetBlockRect] = useState<{ x: number; y: number; width: number; height: number } | null>(null);
